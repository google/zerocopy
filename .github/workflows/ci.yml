--- conflicted
+++ resolved
@@ -504,10 +504,7 @@
           cargo install cargo-readme --version 3.2.0 &> /dev/null || true
           cargo install --locked kani-verifier       &> /dev/null || true
           cargo kani setup                           &> /dev/null || true
-<<<<<<< HEAD
-        
-=======
-
+          
   check-all-toolchains-tested:
     runs-on: ubuntu-latest
     name: Check that all toolchains listed in Cargo.toml are tested in CI
@@ -532,8 +529,7 @@
             <(cargo metadata --format-version 1 | \
               jq -r ".packages[] | select(.name == \"zerocopy\").metadata.\"build-rs\" | keys | .[]" | \
               sort -u)
-
->>>>>>> 42935092
+              
   check-job-dependencies:
     runs-on: ubuntu-latest
     name: Check all-jobs-succeeded depends on all jobs
@@ -578,11 +574,7 @@
       # https://docs.github.com/en/pull-requests/collaborating-with-pull-requests/collaborating-on-repositories-with-code-quality-features/troubleshooting-required-status-checks#handling-skipped-but-required-checks
       if: failure()
       runs-on: ubuntu-latest
-<<<<<<< HEAD
-      needs: [build_test, kani, check_fmt, check_readme, check_msrv, check_versions, generate_cache,check-job-dependencies]
-=======
       needs: [build_test, kani, check_fmt, check_readme, check_msrv, check_versions, generate_cache, check-all-toolchains-tested, check-job-dependencies]
->>>>>>> 42935092
       steps:
         - name: Mark the job as failed
           run: exit 1