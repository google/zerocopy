// Copyright 2023 The Fuchsia Authors
//
// Licensed under a BSD-style license <LICENSE-BSD>, Apache License, Version 2.0
// <LICENSE-APACHE or https://www.apache.org/licenses/LICENSE-2.0>, or the MIT
// license <LICENSE-MIT or https://opensource.org/licenses/MIT>, at your option.
// This file may not be copied, modified, or distributed except according to
// those terms.

//! Abstractions over raw pointers.

mod aliasing_safety;
mod ptr;

pub use aliasing_safety::{AliasingSafe, BecauseExclusive, BecauseImmutable};
pub use ptr::{invariant, Ptr};

use core::ptr::NonNull;

use crate::Unaligned;

/// A shorthand for a maybe-valid, maybe-aligned reference. Used as the argument
/// to [`TryFromBytes::is_bit_valid`].
///
/// [`TryFromBytes::is_bit_valid`]: crate::TryFromBytes::is_bit_valid
pub type Maybe<'a, T, Aliasing = invariant::Shared, Alignment = invariant::Any> =
    Ptr<'a, T, (Aliasing, Alignment, invariant::Initialized)>;

/// A semi-user-facing wrapper type representing a maybe-aligned reference, for
/// use in [`TryFromBytes::is_bit_valid`].
///
/// [`TryFromBytes::is_bit_valid`]: crate::TryFromBytes::is_bit_valid
pub type MaybeAligned<'a, T, Aliasing = invariant::Shared, Alignment = invariant::Any> =
    Ptr<'a, T, (Aliasing, Alignment, invariant::Valid)>;

// These methods are defined on the type alias, `MaybeAligned`, so as to bring
// them to the forefront of the rendered rustdoc for that type alias.
impl<'a, T, Aliasing, Alignment> MaybeAligned<'a, T, Aliasing, Alignment>
where
    T: 'a + ?Sized,
    Aliasing: invariant::Aliasing + invariant::AtLeast<invariant::Shared>,
    Alignment: invariant::Alignment,
{
    /// Reads the value from `MaybeAligned`.
    #[must_use]
    #[inline]
    pub fn read_unaligned(self) -> T
    where
        T: Copy,
    {
        let raw = self.as_non_null().as_ptr();
        // SAFETY: By invariant on `MaybeAligned`, `raw` contains
        // validly-initialized data for `T`. The value is safe to read and
        // return, because `T` is copy.
        unsafe { core::ptr::read_unaligned(raw) }
    }

    /// Views the value as an aligned reference.
    ///
    /// This is only available if `T` is [`Unaligned`].
    #[must_use]
    #[inline]
    pub fn unaligned_as_ref(self) -> &'a T
    where
        T: Unaligned,
    {
        self.bikeshed_recall_aligned().as_ref()
    }
}

/// Checks if the referent is zeroed.
pub(crate) fn is_zeroed<T, I>(ptr: Ptr<'_, T, I>) -> bool
where
    T: crate::Immutable + crate::KnownLayout,
    I: invariant::Invariants<Validity = invariant::Initialized>,
    I::Aliasing: invariant::AtLeast<invariant::Shared>,
{
<<<<<<< HEAD
    ptr.as_bytes::<BecauseImmutable>().as_ref().iter().all(|&byte| byte == 0)
=======
    ptr.as_bytes().as_ref().iter().all(|&byte| byte == 0)
}

pub unsafe trait Pointer<'a, T: ?Sized> {
    type Pointer<U: 'a + ?Sized>: Pointer<'a, U, Aliasing = Self::Aliasing>;
    type Aliasing: invariant::Aliasing;

    fn into_raw(self) -> NonNull<T>;

    fn from_ptr<I>(ptr: Ptr<'a, T, I>) -> Self
    where
        I: invariant::Invariants<
            Aliasing = Self::Aliasing,
            Alignment = invariant::Aligned,
            Validity = invariant::Valid,
        >;
}

unsafe impl<'a, T: ?Sized> Pointer<'a, T> for &'a T {
    type Pointer<U: 'a + ?Sized> = &'a U;
    type Aliasing = invariant::Shared;

    fn into_raw(self) -> NonNull<T> {
        NonNull::from(self)
    }

    fn from_ptr<I>(ptr: Ptr<'a, T, I>) -> Self
    where
        I: invariant::Invariants<
            Aliasing = invariant::Shared,
            Alignment = invariant::Aligned,
            Validity = invariant::Valid,
        >,
    {
        ptr.as_ref()
    }
}

unsafe impl<'a, T: ?Sized> Pointer<'a, T> for &'a mut T {
    type Pointer<U: 'a + ?Sized> = &'a mut U;
    type Aliasing = invariant::Exclusive;

    fn into_raw(self) -> NonNull<T> {
        NonNull::from(self)
    }

    fn from_ptr<I>(ptr: Ptr<'a, T, I>) -> Self
    where
        I: invariant::Invariants<
            Aliasing = invariant::Exclusive,
            Alignment = invariant::Aligned,
            Validity = invariant::Valid,
        >,
    {
        ptr.as_mut()
    }
}

#[cfg(feature = "alloc")]
unsafe impl<T: ?Sized> Pointer<'static, T> for alloc::boxed::Box<T> {
    type Pointer<U: 'static + ?Sized> = alloc::boxed::Box<U>;
    type Aliasing = invariant::Owned;

    fn into_raw(self) -> NonNull<T> {
        let ptr = alloc::boxed::Box::into_raw(self);
        // SAFETY: TODO
        unsafe { NonNull::new_unchecked(ptr) }
    }

    fn from_ptr<I>(ptr: Ptr<'static, T, I>) -> Self
    where
        I: invariant::Invariants<
            Aliasing = invariant::Owned,
            Alignment = invariant::Aligned,
            Validity = invariant::Valid,
        >,
    {
        ptr.into_box()
    }
>>>>>>> 64042672
}<|MERGE_RESOLUTION|>--- conflicted
+++ resolved
@@ -74,10 +74,7 @@
     I: invariant::Invariants<Validity = invariant::Initialized>,
     I::Aliasing: invariant::AtLeast<invariant::Shared>,
 {
-<<<<<<< HEAD
     ptr.as_bytes::<BecauseImmutable>().as_ref().iter().all(|&byte| byte == 0)
-=======
-    ptr.as_bytes().as_ref().iter().all(|&byte| byte == 0)
 }
 
 pub unsafe trait Pointer<'a, T: ?Sized> {
@@ -156,5 +153,4 @@
     {
         ptr.into_box()
     }
->>>>>>> 64042672
 }