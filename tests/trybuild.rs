// Copyright 2019 The Fuchsia Authors. All rights reserved.
// Use of this source code is governed by a BSD-style license that can be
// found in the LICENSE file.

// UI tests depend on the exact error messages emitted by rustc, but those error
// messages are not stable, and sometimes change between Rust versions. Thus, we
// maintain one set of UI tests for each Rust version that we test in CI, and we
// pin to specific versions in CI (a specific stable version, a specific date of
// the nightly compiler, and a specific MSRV). Updating those pinned versions
// may also require updating these tests.
// - `tests/ui` - Contains the source of truth for our UI test source files
//   (`.rs`), and contains `.err` and `.out` files for nightly and beta
// - `tests/ui-stable` - Contains symlinks to the `.rs` files in `tests/ui`, and
//   contains `.err` and `.out` files for stable
// - `tests/ui-msrv` - Contains symlinks to the `.rs` files in `tests/ui`, and
//   contains `.err` and `.out` files for MSRV
<<<<<<< HEAD
#[rustversion::any(nightly, beta)]
const SOURCE_FILES_GLOB: &str = "tests/ui/**/*.rs";
#[rustversion::all(stable, not(stable(1.56.1)))]
const SOURCE_FILES_GLOB: &str = "tests/ui-stable/**/*.rs";
#[rustversion::stable(1.56.1)]
const SOURCE_FILES_GLOB: &str = "tests/ui-msrv/**/*.rs";
=======

#[rustversion::any(nightly, beta)]
const SOURCE_FILES_GLOB: &str = "tests/ui/*.rs";
#[rustversion::all(stable, not(stable(1.61.0)))]
const SOURCE_FILES_GLOB: &str = "tests/ui-stable/*.rs";
#[rustversion::stable(1.61.0)]
const SOURCE_FILES_GLOB: &str = "tests/ui-msrv/*.rs";
>>>>>>> ab59e773

#[test]
fn ui() {
    let t = trybuild::TestCases::new();
    t.compile_fail(SOURCE_FILES_GLOB);
}<|MERGE_RESOLUTION|>--- conflicted
+++ resolved
@@ -14,14 +14,6 @@
 //   contains `.err` and `.out` files for stable
 // - `tests/ui-msrv` - Contains symlinks to the `.rs` files in `tests/ui`, and
 //   contains `.err` and `.out` files for MSRV
-<<<<<<< HEAD
-#[rustversion::any(nightly, beta)]
-const SOURCE_FILES_GLOB: &str = "tests/ui/**/*.rs";
-#[rustversion::all(stable, not(stable(1.56.1)))]
-const SOURCE_FILES_GLOB: &str = "tests/ui-stable/**/*.rs";
-#[rustversion::stable(1.56.1)]
-const SOURCE_FILES_GLOB: &str = "tests/ui-msrv/**/*.rs";
-=======
 
 #[rustversion::any(nightly, beta)]
 const SOURCE_FILES_GLOB: &str = "tests/ui/*.rs";
@@ -29,7 +21,6 @@
 const SOURCE_FILES_GLOB: &str = "tests/ui-stable/*.rs";
 #[rustversion::stable(1.61.0)]
 const SOURCE_FILES_GLOB: &str = "tests/ui-msrv/*.rs";
->>>>>>> ab59e773
 
 #[test]
 fn ui() {
