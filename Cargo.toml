# Copyright 2018 The Fuchsia Authors
#
# Licensed under a BSD-style license <LICENSE-BSD>, Apache License, Version 2.0
# <LICENSE-APACHE or https://www.apache.org/licenses/LICENSE-2.0>, or the MIT
# license <LICENSE-MIT or https://opensource.org/licenses/MIT>, at your option.
# This file may not be copied, modified, or distributed except according to
# those terms.

# Put both crates in a single workspace so that `trybuild` compiler errors have
# paths that are stable regardless of the path to the repository root. This
# avoids issues like:
# https://github.com/dtolnay/trybuild/issues/207#issuecomment-131227.594
[workspace]

[package]
edition = "2021"
name = "zerocopy"
version = "0.8.6"
authors = ["Joshua Liebow-Feeser <joshlf@google.com>"]
description = "Zerocopy makes zero-cost memory manipulation effortless. We write \"unsafe\" so you don't have to."
categories = ["embedded", "encoding", "no-std::no-alloc", "parsing", "rust-patterns"]
keywords = ["cast", "convert", "transmute", "transmutation", "type-punning"]
license = "BSD-2-Clause OR Apache-2.0 OR MIT"
repository = "https://github.com/google/zerocopy"
rust-version = "1.56.0"

exclude = [".*"]

[package.metadata.build-rs]
# These key/value pairs are parsed by `build.rs`. Each entry names a `--cfg`
# which will be emitted if zerocopy is built with a toolchain version at least
# as high as the specified version. In the emitted `--cfg`, dashes are replaced
# by underscores.

# From 1.81.0, Rust supports the `core::error::Error` trait.
zerocopy-core-error = "1.81.0"

# From 1.78.0, Rust supports the `#[diagnostic::on_unimplemented]` attribute.
zerocopy-diagnostic-on-unimplemented = "1.78.0"

# From 1.61.0, Rust supports generic types with trait bounds in `const fn`.
zerocopy-generic-bounds-in-const-fn = "1.61.0"

# From 1.60.0, Rust supports `cfg(target_has_atomics)`, which allows us to
# detect whether a target supports particular sets of atomics.
zerocopy-target-has-atomics = "1.60.0"

# When the "simd" feature is enabled, include SIMD types from the
# `core::arch::aarch64` module, which was stabilized in 1.59.0. On earlier Rust
# versions, these types require the "simd-nightly" feature.
zerocopy-aarch64-simd = "1.59.0"

# Permit panicking in `const fn`s and calling `Vec::try_reserve`.
zerocopy-panic-in-const-and-vec-try-reserve = "1.57.0"

[package.metadata.ci]
# The versions of the stable and nightly compiler toolchains to use in CI.
<<<<<<< HEAD
pinned-stable = "1.82.0"
pinned-nightly = "nightly-2024-10-16"
=======
pinned-stable = "1.81.0"
pinned-nightly = "nightly-2024-10-17"
>>>>>>> 44ccf6e0

[package.metadata.docs.rs]
all-features = true
rustdoc-args = ["--cfg", "doc_cfg", "--generate-link-to-definition"]

[package.metadata.playground]
features = ["__internal_use_only_features_that_work_on_stable"]

[features]
alloc = []
derive = ["zerocopy-derive"]
simd = []
simd-nightly = ["simd"]
std = ["alloc"]
# This feature depends on all other features that work on the stable compiler.
# We make no stability guarantees about this feature; it may be modified or
# removed at any time.
__internal_use_only_features_that_work_on_stable = ["alloc", "derive", "simd", "std"]

[dependencies]
zerocopy-derive = { version = "=0.8.6", path = "zerocopy-derive", optional = true }

# The "associated proc macro pattern" ensures that the versions of zerocopy and
# zerocopy-derive remain equal, even if the 'derive' feature isn't used.
# See: https://github.com/matklad/macro-dep-test
[target.'cfg(any())'.dependencies]
zerocopy-derive = { version = "=0.8.6", path = "zerocopy-derive" }

[dev-dependencies]
itertools = "0.11"
rand = { version = "0.8.5", default-features = false, features = ["small_rng"] }
rustversion = "1.0"
static_assertions = "1.1"
testutil = { path = "testutil" }
# Pinned to a specific version so that the version used for local development
# and the version used in CI are guaranteed to be the same. Future versions
# sometimes change the output format slightly, so a version mismatch can cause
# CI test failures.
trybuild = { version = "=1.0.89", features = ["diff"] }
# In tests, unlike in production, zerocopy-derive is not optional
zerocopy-derive = { version = "=0.8.6", path = "zerocopy-derive" }
# TODO(#381) Remove this dependency once we have our own layout gadgets.
elain = "0.3.0"<|MERGE_RESOLUTION|>--- conflicted
+++ resolved
@@ -55,13 +55,8 @@
 
 [package.metadata.ci]
 # The versions of the stable and nightly compiler toolchains to use in CI.
-<<<<<<< HEAD
 pinned-stable = "1.82.0"
-pinned-nightly = "nightly-2024-10-16"
-=======
-pinned-stable = "1.81.0"
 pinned-nightly = "nightly-2024-10-17"
->>>>>>> 44ccf6e0
 
 [package.metadata.docs.rs]
 all-features = true
