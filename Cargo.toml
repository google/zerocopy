# Copyright 2018 The Fuchsia Authors
#
# Licensed under a BSD-style license <LICENSE-BSD>, Apache License, Version 2.0
# <LICENSE-APACHE or https://www.apache.org/licenses/LICENSE-2.0>, or the MIT
# license <LICENSE-MIT or https://opensource.org/licenses/MIT>, at your option.
# This file may not be copied, modified, or distributed except according to
# those terms.

# Put both crates in a single workspace so that `trybuild` compiler errors have
# paths that are stable regardless of the path to the repository root. This
# avoids issues like:
# https://github.com/dtolnay/trybuild/issues/207#issuecomment-131227.594
[workspace]

[package]
edition = "2018"
name = "zerocopy"
version = "0.7.26"
authors = ["Joshua Liebow-Feeser <joshlf@google.com>"]
description = "Utilities for zero-copy parsing and serialization"
license = "BSD-2-Clause OR Apache-2.0 OR MIT"
repository = "https://github.com/google/zerocopy"
rust-version = "1.60.0"

exclude = [".*"]

[package.metadata.docs.rs]
all-features = true
rustdoc-args = ["--cfg", "doc_cfg", "--generate-link-to-definition"]

[package.metadata.ci]
# The versions of the stable and nightly compiler toolchains to use in CI.
<<<<<<< HEAD
pinned-stable = "1.74.0"
pinned-nightly = "nightly-2023-11-15"
=======
pinned-stable = "1.73.0"
pinned-nightly = "nightly-2023-11-16"
>>>>>>> f7957a9f

[package.metadata.playground]
features = ["__internal_use_only_features_that_work_on_stable"]

[features]
default = ["byteorder"]

alloc = []
derive = ["zerocopy-derive"]
simd = []
simd-nightly = ["simd"]
# This feature depends on all other features that work on the stable compiler.
# We make no stability guarantees about this feature; it may be modified or
# removed at any time.
__internal_use_only_features_that_work_on_stable = ["alloc", "derive", "simd"]

[dependencies]
zerocopy-derive = { version = "=0.7.26", path = "zerocopy-derive", optional = true }

[dependencies.byteorder]
version = "1.3"
default-features = false
optional = true

# The "associated proc macro pattern" ensures that the versions of zerocopy and
# zerocopy-derive remain equal, even if the 'derive' feature isn't used.
# See: https://github.com/matklad/macro-dep-test
[target.'cfg(any())'.dependencies]
zerocopy-derive = { version = "=0.7.26", path = "zerocopy-derive" }

[dev-dependencies]
assert_matches = "1.5"
itertools = "0.11"
rand = { version = "0.8.5", features = ["small_rng"] }
rustversion = "1.0"
static_assertions = "1.1"
testutil = { path = "testutil" }
# Pinned to a specific version so that the version used for local development
# and the version used in CI are guaranteed to be the same. Future versions
# sometimes change the output format slightly, so a version mismatch can cause
# CI test failures.
trybuild = { version = "=1.0.85", features = ["diff"] }
# In tests, unlike in production, zerocopy-derive is not optional
zerocopy-derive = { version = "=0.7.26", path = "zerocopy-derive" }
# TODO(#381) Remove this dependency once we have our own layout gadgets.
elain = "0.3.0"<|MERGE_RESOLUTION|>--- conflicted
+++ resolved
@@ -30,13 +30,8 @@
 
 [package.metadata.ci]
 # The versions of the stable and nightly compiler toolchains to use in CI.
-<<<<<<< HEAD
 pinned-stable = "1.74.0"
-pinned-nightly = "nightly-2023-11-15"
-=======
-pinned-stable = "1.73.0"
 pinned-nightly = "nightly-2023-11-16"
->>>>>>> f7957a9f
 
 [package.metadata.playground]
 features = ["__internal_use_only_features_that_work_on_stable"]
