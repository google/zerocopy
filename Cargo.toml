--- conflicted
+++ resolved
@@ -84,13 +84,8 @@
 
 [package.metadata.ci]
 # The versions of the stable and nightly compiler toolchains to use in CI.
-<<<<<<< HEAD
 pinned-stable = "1.92.0"
-pinned-nightly = "nightly-2025-12-07"
-=======
-pinned-stable = "1.91.1"
 pinned-nightly = "nightly-2025-12-14"
->>>>>>> 386449ca
 
 [package.metadata.docs.rs]
 all-features = true
