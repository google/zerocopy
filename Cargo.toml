# Copyright 2018 The Fuchsia Authors
#
# Licensed under a BSD-style license <LICENSE-BSD>, Apache License, Version 2.0
# <LICENSE-APACHE or https://www.apache.org/licenses/LICENSE-2.0>, or the MIT
# license <LICENSE-MIT or https://opensource.org/licenses/MIT>, at your option.
# This file may not be copied, modified, or distributed except according to
# those terms.

# Put both crates in a single workspace so that `trybuild` compiler errors have
# paths that are stable regardless of the path to the repository root. This
# avoids issues like:
# https://github.com/dtolnay/trybuild/issues/207#issuecomment-131227.594
[workspace]

[package]
edition = "2018"
name = "zerocopy"
version = "0.8.0-alpha.7"
authors = ["Joshua Liebow-Feeser <joshlf@google.com>"]
description = "Utilities for zero-copy parsing and serialization"
categories = ["embedded", "encoding", "no-std::no-alloc", "parsing", "rust-patterns"]
keywords = ["cast", "convert", "transmute", "transmutation", "type-punning"]
license = "BSD-2-Clause OR Apache-2.0 OR MIT"
repository = "https://github.com/google/zerocopy"
rust-version = "1.56.0"

exclude = [".*"]

[package.metadata.build-rs]
# These key/value pairs are parsed by `build.rs`. Each entry names a `--cfg`
# which will be emitted if zerocopy is built with a toolchain version at least
# as high as the specified version. In the emitted `--cfg`, dashes are replaced
# by underscores.

# From 1.61.0, Rust supports generic types with trait bounds in `const fn`.
zerocopy-generic-bounds-in-const-fn = "1.61.0"

# When the "simd" feature is enabled, include SIMD types from the
# `core::arch::aarch64` module, which was stabilized in 1.59.0. On earlier Rust
# versions, these types require the "simd-nightly" feature.
zerocopy-aarch64-simd = "1.59.0"

# Permit panicking in `const fn`s.
zerocopy-panic-in-const = "1.57.0"

[package.metadata.ci]
# The versions of the stable and nightly compiler toolchains to use in CI.
<<<<<<< HEAD
pinned-stable = "1.77.1"
pinned-nightly = "nightly-2024-03-26"
=======
pinned-stable = "1.77.0"
pinned-nightly = "nightly-2024-03-27"
>>>>>>> 2df6e283

[package.metadata.docs.rs]
all-features = true
rustdoc-args = ["--cfg", "doc_cfg", "--generate-link-to-definition"]

[package.metadata.playground]
features = ["__internal_use_only_features_that_work_on_stable"]

[features]
alloc = []
derive = ["zerocopy-derive"]
simd = []
simd-nightly = ["simd"]
# This feature depends on all other features that work on the stable compiler.
# We make no stability guarantees about this feature; it may be modified or
# removed at any time.
__internal_use_only_features_that_work_on_stable = ["alloc", "derive", "simd"]

[dependencies]
zerocopy-derive = { version = "=0.8.0-alpha.7", path = "zerocopy-derive", optional = true }

# The "associated proc macro pattern" ensures that the versions of zerocopy and
# zerocopy-derive remain equal, even if the 'derive' feature isn't used.
# See: https://github.com/matklad/macro-dep-test
[target.'cfg(any())'.dependencies]
zerocopy-derive = { version = "=0.8.0-alpha.7", path = "zerocopy-derive" }

[dev-dependencies]
assert_matches = "1.5"
itertools = "0.11"
# We don't use this directly, but trybuild does. On the MSRV toolchain, the
# version resolver fails to select any version for once_cell unless we
# depend on it directly.
once_cell = "=1.9"
rand = { version = "0.8.5", features = ["small_rng"] }
rustversion = "1.0"
static_assertions = "1.1"
testutil = { path = "testutil" }
# Pinned to a specific version so that the version used for local development
# and the version used in CI are guaranteed to be the same. Future versions
# sometimes change the output format slightly, so a version mismatch can cause
# CI test failures.
trybuild = { version = "=1.0.89", features = ["diff"] }
# In tests, unlike in production, zerocopy-derive is not optional
zerocopy-derive = { version = "=0.8.0-alpha.7", path = "zerocopy-derive" }
# TODO(#381) Remove this dependency once we have our own layout gadgets.
elain = "0.3.0"<|MERGE_RESOLUTION|>--- conflicted
+++ resolved
@@ -45,13 +45,8 @@
 
 [package.metadata.ci]
 # The versions of the stable and nightly compiler toolchains to use in CI.
-<<<<<<< HEAD
 pinned-stable = "1.77.1"
-pinned-nightly = "nightly-2024-03-26"
-=======
-pinned-stable = "1.77.0"
 pinned-nightly = "nightly-2024-03-27"
->>>>>>> 2df6e283
 
 [package.metadata.docs.rs]
 all-features = true
