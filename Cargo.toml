# Copyright 2018 The Fuchsia Authors
#
# Licensed under a BSD-style license <LICENSE-BSD>, Apache License, Version 2.0
# <LICENSE-APACHE or https://www.apache.org/licenses/LICENSE-2.0>, or the MIT
# license <LICENSE-MIT or https://opensource.org/licenses/MIT>, at your option.
# This file may not be copied, modified, or distributed except according to
# those terms.

# Put both crates in a single workspace so that `trybuild` compiler errors have
# paths that are stable regardless of the path to the repository root. This
# avoids issues like:
# https://github.com/dtolnay/trybuild/issues/207#issuecomment-131227.594
[workspace]

[package]
edition = "2018"
name = "zerocopy"
version = "0.8.0-alpha"
authors = ["Joshua Liebow-Feeser <joshlf@google.com>"]
description = "Utilities for zero-copy parsing and serialization"
license = "BSD-2-Clause OR Apache-2.0 OR MIT"
repository = "https://github.com/google/zerocopy"
rust-version = "1.60.0"

exclude = [".*"]

[package.metadata.docs.rs]
all-features = true
rustdoc-args = ["--cfg", "doc_cfg", "--generate-link-to-definition"]

[package.metadata.ci]
# The versions of the stable and nightly compiler toolchains to use in CI.
<<<<<<< HEAD
pinned-stable = "1.74.1"
pinned-nightly = "nightly-2023-12-06"
=======
pinned-stable = "1.74.0"
pinned-nightly = "nightly-2023-12-07"
>>>>>>> 8fa6b979

[package.metadata.playground]
features = ["__internal_use_only_features_that_work_on_stable"]

[features]
default = ["byteorder"]

alloc = []
derive = ["zerocopy-derive"]
simd = []
simd-nightly = ["simd"]
# This feature depends on all other features that work on the stable compiler.
# We make no stability guarantees about this feature; it may be modified or
# removed at any time.
__internal_use_only_features_that_work_on_stable = ["alloc", "derive", "simd"]

[dependencies]
zerocopy-derive = { version = "=0.8.0-alpha", path = "zerocopy-derive", optional = true }

[dependencies.byteorder]
version = "1.3"
default-features = false
optional = true

# The "associated proc macro pattern" ensures that the versions of zerocopy and
# zerocopy-derive remain equal, even if the 'derive' feature isn't used.
# See: https://github.com/matklad/macro-dep-test
[target.'cfg(any())'.dependencies]
zerocopy-derive = { version = "=0.8.0-alpha", path = "zerocopy-derive" }

[dev-dependencies]
assert_matches = "1.5"
itertools = "0.11"
rand = { version = "0.8.5", features = ["small_rng"] }
rustversion = "1.0"
static_assertions = "1.1"
testutil = { path = "testutil" }
# Pinned to a specific version so that the version used for local development
# and the version used in CI are guaranteed to be the same. Future versions
# sometimes change the output format slightly, so a version mismatch can cause
# CI test failures.
trybuild = { version = "=1.0.85", features = ["diff"] }
# In tests, unlike in production, zerocopy-derive is not optional
zerocopy-derive = { version = "=0.8.0-alpha", path = "zerocopy-derive" }
# TODO(#381) Remove this dependency once we have our own layout gadgets.
elain = "0.3.0"<|MERGE_RESOLUTION|>--- conflicted
+++ resolved
@@ -30,13 +30,8 @@
 
 [package.metadata.ci]
 # The versions of the stable and nightly compiler toolchains to use in CI.
-<<<<<<< HEAD
 pinned-stable = "1.74.1"
-pinned-nightly = "nightly-2023-12-06"
-=======
-pinned-stable = "1.74.0"
 pinned-nightly = "nightly-2023-12-07"
->>>>>>> 8fa6b979
 
 [package.metadata.playground]
 features = ["__internal_use_only_features_that_work_on_stable"]
