--- conflicted
+++ resolved
@@ -32,13 +32,8 @@
 
 [package.metadata.ci]
 # The versions of the stable and nightly compiler toolchains to use in CI.
-<<<<<<< HEAD
 pinned-stable = "1.80.0"
-pinned-nightly = "nightly-2024-07-23"
-=======
-pinned-stable = "1.79.0"
 pinned-nightly = "nightly-2024-07-24"
->>>>>>> a61b4756
 
 [package.metadata.playground]
 features = ["__internal_use_only_features_that_work_on_stable"]
