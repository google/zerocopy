--- conflicted
+++ resolved
@@ -15,13 +15,8 @@
 [package]
 edition = "2021"
 name = "zerocopy"
-<<<<<<< HEAD
 version = "0.8.20"
-authors = ["Joshua Liebow-Feeser <joshlf@google.com>"]
-=======
-version = "0.8.19"
 authors = ["Joshua Liebow-Feeser <joshlf@google.com>", "Jack Wrenn <jswrenn@amazon.com>"]
->>>>>>> 4f2df3b8
 description = "Zerocopy makes zero-cost memory manipulation effortless. We write \"unsafe\" so you don't have to."
 categories = ["embedded", "encoding", "no-std::no-alloc", "parsing", "rust-patterns"]
 keywords = ["cast", "convert", "transmute", "transmutation", "type-punning"]
